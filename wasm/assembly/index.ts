--- conflicted
+++ resolved
@@ -1,14 +1,7 @@
 // The entry file of your WebAssembly modul
 
 @external('env', 'console.log')
-<<<<<<< HEAD
-declare function consoleLog (s: string): void
-declare function update (changes: object, runValidation: boolean): void
-@external('aegis', 'update')
-
-=======
-  declare function consoleLog(s: string): void
->>>>>>> e9fb1076
+declare function consoleLog(s: string): void
 
 export function getModelName(): string {
   return 'wasm'
