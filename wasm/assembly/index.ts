--- conflicted
+++ resolved
@@ -2,12 +2,9 @@
 
 @external('env', 'console.log')
 declare function consoleLog (s: string): void
-<<<<<<< HEAD
 declare function update (changes: object, runValidation: boolean): void
 @external('aegis', 'update')
 
-=======
->>>>>>> 29ccd6b6
 
 export function getModelName (): string {
   return 'wasm'
