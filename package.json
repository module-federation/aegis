{
  "name": "@module-federation/aegis",
  "version": "0.0.1-alpha.71",
  "main": "lib/",
  "module": "esm/",
  "repository": "git@github.com:module-federation/aegis.git",
  "author": "Zack Jackson <zackary.l.jackson@gmail.com>",
  "license": "MIT",
  "scripts": {
    "format": "yarn pretty -- --write",
    "build": "npm run build:esm && npm run build:cjs",
    "build:esm": "babel --delete-dir-on-start -d esm/ src/ && cp src/index.js esm && cp src/cluster.js esm && cp src/auth.js esm",
    "build:cjs": "babel --delete-dir-on-start --env-name cjs -d lib/ src/ && cp src/index.js lib && cp src/cluster.js lib && cp src/auth.js esm",
    "prepublish": "yarn build",
    "test": "jest"
  },
  "peerDependencies": {
    "core-js": "^3"
  },
  "dependencies": {
    "@octokit/core": "^3.4.0",
    "@octokit/rest": "^18.5.2",
    "dotenv": "^8.2.0",
    "express": "^4.17.1",
    "express-graceful-shutdown": "^1.1.3",
    "express-jwt": "^6.0.0",
    "import-fresh": "^3.3.0",
    "jwks-rsa": "^2.0.1",
    "mongodb": "^3.6.6",
    "mongodb-client-encryption": "^1.2.3",
    "nanoid": "^3.1.20",
    "regenerator-runtime": "^0.13.7",
    "serverless-aws-static-file-handler": "^2.0.8"
  },
  "devDependencies": {
    "@babel/cli": "7.14.8",
    "@babel/core": "7.14.8",
    "@babel/node": "7.14.9",
    "@babel/polyfill": "7.12.1",
<<<<<<< HEAD
    "@babel/preset-env": "7.14.9",
    "@types/node": "14.17.6",
=======
    "@babel/preset-env": "7.14.8",
    "@types/node": "14.17.7",
>>>>>>> e65cf64b
    "babel-loader": "8.2.2",
    "babel-preset-env": "1.7.0",
    "chalk": "2.4.2",
    "core-js": "3.16.0",
    "cross-var": "1.1.0",
    "esm": "3.2.25",
    "express-cli": "0.0.1",
    "jest": "^27.0.6",
    "mocha": "8.4.0",
    "nodemon": "2.0.12",
    "rimraf": "3.0.2",
    "split": "1.0.1",
    "webpack": "5.48.0",
    "webpack-cli": "4.7.2",
    "webpack-node-externals": "3.0.0"
  }
}<|MERGE_RESOLUTION|>--- conflicted
+++ resolved
@@ -37,13 +37,8 @@
     "@babel/core": "7.14.8",
     "@babel/node": "7.14.9",
     "@babel/polyfill": "7.12.1",
-<<<<<<< HEAD
     "@babel/preset-env": "7.14.9",
     "@types/node": "14.17.6",
-=======
-    "@babel/preset-env": "7.14.8",
-    "@types/node": "14.17.7",
->>>>>>> e65cf64b
     "babel-loader": "8.2.2",
     "babel-preset-env": "1.7.0",
     "chalk": "2.4.2",
