--- conflicted
+++ resolved
@@ -68,16 +68,8 @@
 
   // Retry the port on timeout
   const retry = async () => {
-<<<<<<< HEAD
-<<<<<<< HEAD
-=======
     // undo running
     if (model.compensate) return
->>>>>>> 1a3ba16255209b243b8d77032a27c83a376472f7
-=======
-    // undo running
-    if (model.compensate) return
->>>>>>> 29ccd6b6db2aa3bc99c3a1d2a5e5b263fc49bf79
     // Notify interested parties
     model.emit(portTimeout(model.getName(), portName), timerArgs)
     // Invoke optional custom handlerdw
@@ -86,15 +78,7 @@
     await async(model[portName](...timerArgs.nextArg))
   }
 
-<<<<<<< HEAD
-<<<<<<< HEAD
-  const timerId = expired() ? null : setTimeout(retry, timeout)
-=======
   const timerId = setTimeout(retry, timeout)
->>>>>>> 1a3ba16255209b243b8d77032a27c83a376472f7
-=======
-  const timerId = setTimeout(retry, timeout)
->>>>>>> 29ccd6b6db2aa3bc99c3a1d2a5e5b263fc49bf79
 
   return {
     expired,
@@ -112,28 +96,12 @@
 /**
  * @param {function({model:Model,port:string},{*})} cb
  */
-<<<<<<< HEAD
-<<<<<<< HEAD
 function getPortCallback(cb) {
-=======
-function getPortCallback (cb) {
->>>>>>> 29ccd6b6db2aa3bc99c3a1d2a5e5b263fc49bf79
-=======
-function getPortCallback(cb) {
->>>>>>> bc1b54b3
   if (typeof cb === 'function') return cb
   return portHandler
 }
 
-<<<<<<< HEAD
-<<<<<<< HEAD
 function hydrate(broker, datasource, eventInfo) {
-=======
-function hydrate (broker, datasource, eventInfo) {
->>>>>>> 29ccd6b6db2aa3bc99c3a1d2a5e5b263fc49bf79
-=======
-function hydrate(broker, datasource, eventInfo) {
->>>>>>> bc1b54b3
   const model = eventInfo.model
   const modelName = eventInfo.model.modelName
   if (!modelName) return eventInfo.model
@@ -153,12 +121,7 @@
   if (portConf.consumesEvent) {
     const callback = getPortCallback(portConf.callback)
 
-<<<<<<< HEAD
-<<<<<<< HEAD
-    async function listen (eventInfo) {
-=======
     async function listen(eventInfo) {
->>>>>>> bc1b54b3
       const model = hydrate(broker, datasource, eventInfo)
 
       console.log(
@@ -168,23 +131,6 @@
       // invoke this port
       await async(model[portName](callback))
     }
-<<<<<<< HEAD
-
-    broker.on(portConf.consumesEvent, listen)
-=======
-    async function listen(eventInfo) {
-      const model = hydrate(broker, datasource, eventInfo)
->>>>>>> 1a3ba16255209b243b8d77032a27c83a376472f7
-
-      console.log(
-        `event ${eventInfo.eventName} fired: calling port ${portName}`,
-        eventInfo
-      )
-      // invoke this port
-      await async(model[portName](callback))
-    }
-=======
->>>>>>> 29ccd6b6db2aa3bc99c3a1d2a5e5b263fc49bf79
     broker.on(portConf.consumesEvent, listen, { singleton: true })
     return true
   }
