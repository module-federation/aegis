--- conflicted
+++ resolved
@@ -22,7 +22,7 @@
  * @param {Thread} thread
  * @returns {Promise<number>}
  */
-function kill(thread) {
+function kill (thread) {
   console.info('killing thread', thread.threadId)
 
   return new Promise((resolve, reject) => {
@@ -56,7 +56,7 @@
  * }} params
  * @returns {Promise<Thread>}
  */
-function newThread({ pool, file, workerData }) {
+function newThread ({ pool, file, workerData }) {
   return new Promise((resolve, reject) => {
     try {
       const worker = new Worker(file, { workerData })
@@ -68,10 +68,10 @@
         worker,
         threadId: worker.threadId,
         createdAt: Date.now(),
-        async stop() {
+        async stop () {
           await kill(this)
         },
-        toJSON() {
+        toJSON () {
           return {
             ...this,
             createdAt: new Date(this.createdAt).toUTCString(),
@@ -104,7 +104,7 @@
  * }}
  * @returns {Promise<Thread>}
  */
-function postJob({ pool, jobName, jobData, thread, cb }) {
+function postJob ({ pool, jobName, jobData, thread, cb }) {
   return new Promise((resolve, reject) => {
     thread.worker.once('message', async result => {
       if (pool.waitingJobs.length > 0) {
@@ -127,7 +127,7 @@
 }
 
 export class ThreadPool extends EventEmitter {
-  constructor({
+  constructor ({
     file,
     name,
     workerData = {},
@@ -150,7 +150,7 @@
     this.jobsQueued = 0
     this.totalThreads = 0
 
-    function dequeue() {
+    function dequeue () {
       if (this.freeThreads.length > 0 && this.waitingJobs.length > 0) {
         this.waitingJobs.shift(this.freeThreads.shift())
       }
@@ -171,7 +171,7 @@
    * @param {*} workerData
    * @returns {Promise<Thread>}
    */
-  async startThread() {
+  async startThread () {
     return new Promise(async resolve => {
       const thread = await newThread({
         pool: this,
@@ -191,7 +191,7 @@
    *  cb:function(Thread)
    * }}
    */
-  async startThreads() {
+  async startThreads () {
     for (let i = 0; i < this.minPoolSize(); i++) {
       this.freeThreads.push(await this.startThread())
     }
@@ -201,15 +201,15 @@
   /**
    * @returns {number}
    */
-  poolSize() {
+  poolSize () {
     return this.totalThreads
   }
 
-  maxPoolSize() {
+  maxPoolSize () {
     return this.maxThreads
   }
 
-  minPoolSize() {
+  minPoolSize () {
     return this.minThreads
   }
 
@@ -217,7 +217,7 @@
    * number of jobs waiting for threads
    * @returns {number}
    */
-  jobQueueDepth() {
+  jobQueueDepth () {
     return this.waitingJobs.length
   }
 
@@ -225,20 +225,20 @@
    * Array of threads available to run
    * @returns {Thread[]}
    */
-  threadPool() {
+  threadPool () {
     return this.freeThreads
   }
 
   /** @returns {boolean} */
-  noJobsRunning() {
+  noJobsRunning () {
     return this.totalThreads === this.freeThreads.length
   }
 
-  availThreadCount() {
+  availThreadCount () {
     return this.freeThreads.length
   }
 
-  status() {
+  status () {
     return {
       name: this.name,
       open: !this.closed,
@@ -261,7 +261,7 @@
    * wait for them to complete by listening for the
    * 'noJobsRunning' event
    */
-  async drain() {
+  async drain () {
     console.debug('drain pool')
 
     if (!this.closed) {
@@ -282,53 +282,48 @@
     }).catch(console.error)
   }
 
-  deploymentCount() {
+  deploymentCount () {
     return this.reloads
   }
 
-  bumpDeployCount() {
+  bumpDeployCount () {
     this.reloads++
     return this
   }
 
-  open() {
+  open () {
     this.closed = false
     return this
   }
 
-  close() {
+  close () {
     this.closed = true
     return this
   }
 
-<<<<<<< HEAD
   totalTransactions () {
     return this.jobsRequested
-=======
-  totalTransactions() {
-    return this.totalJobsRequested
->>>>>>> ce4e3822
-  }
-
-  jobQueueRate() {
+  }
+
+  jobQueueRate () {
     return Math.round(
       this.jobsRequested < 1 ? 0 : (this.jobsRequested / this.jobsQueuedf) * 100
     )
   }
 
-  poolEmpty() {
+  poolEmpty () {
     return this.totalThreads === 0
   }
 
-  capacityAvailable() {
+  capacityAvailable () {
     return this.freeThreads.length > 0
   }
 
-  maxQueuedJobs() {
+  maxQueuedJobs () {
     return this.queueTolerance
   }
 
-  async threadAlloc() {
+  async threadAlloc () {
     if (
       this.totalThreads === 0 ||
       (this.poolSize() < this.maxPoolSize() &&
@@ -337,7 +332,7 @@
       return this.startThread()
   }
 
-  run(jobName, jobData) {
+  run (jobName, jobData) {
     return new Promise(async resolve => {
       this.jobsRequested++
 
@@ -385,12 +380,12 @@
     })
   }
 
-  notify(msg) {
+  notify (msg) {
     this.emit(`pool ${this.name} ${msg}`)
     return this
   }
 
-  async stopThreads() {
+  async stopThreads () {
     try {
       const kill = this.freeThreads.splice(0, this.freeThreads.length)
       this.totalThreads = 0
@@ -411,7 +406,7 @@
   /**@type {Map<string, ThreadPool>} */
   let threadPools = new Map()
 
-  function createThreadPool(modelName, options, waitingJobs = []) {
+  function createThreadPool (modelName, options, waitingJobs = []) {
     console.debug({
       func: createThreadPool.name,
       modelName,
@@ -435,7 +430,7 @@
     }
   }
 
-  function listPools() {
+  function listPools () {
     return [...threadPools].map(([k]) => k)
   }
 
@@ -448,8 +443,8 @@
    * is false, so that startup is faster and only the minimum number of threads
    * and remote impo
    */
-  function getThreadPool(modelName, options = { preload: false }) {
-    function getPool(modelName, options) {
+  function getThreadPool (modelName, options = { preload: false }) {
+    function getPool (modelName, options) {
       if (threadPools.has(modelName)) {
         return threadPools.get(modelName)
       }
@@ -457,10 +452,10 @@
     }
 
     const facade = {
-      async run(jobName, jobData) {
+      async run (jobName, jobData) {
         return getPool(modelName, options).run(jobName, jobData)
       },
-      status() {
+      status () {
         return getPool(modelName, options).status()
       }
     }
@@ -478,7 +473,7 @@
    * @param {string} poolName i.e. modelName
    * @returns {Promise<ThreadPool>}
    */
-  function reload(poolName) {
+  function reload (poolName) {
     return new Promise((resolve, reject) => {
       const pool = threadPools.get(poolName)
       if (!pool) reject('no such pool', poolName)
@@ -500,7 +495,7 @@
     }).catch(console.error)
   }
 
-  async function reloadAll() {
+  async function reloadAll () {
     try {
       await Promise.all([...threadPools].map(async ([pool]) => reload(pool)))
     } catch (e) {
@@ -508,7 +503,7 @@
     }
   }
 
-  function dispose(poolName) {
+  function dispose (poolName) {
     return new Promise((resolve, reject) => {
       console.debug('dispose pool', poolName)
 
@@ -525,13 +520,13 @@
     }).catch(console.error)
   }
 
-  function status() {
+  function status () {
     const reports = []
     threadPools.forEach(pool => reports.push(pool.status()))
     return reports
   }
 
-  function listen(cb, poolName, eventName) {
+  function listen (cb, poolName, eventName) {
     if (poolName === '*') threadPools.forEach(pool => pool.on(eventName, cb))
     else threadPools.find(pool => pool.name === poolName).on(eventName, cb)
   }
