--- conflicted
+++ resolved
@@ -4,13 +4,17 @@
 import ModelFactory from '.'
 import { isMainThread, workerData } from 'worker_threads'
 import { EventBrokerFactory } from '.'
+import Serializer from './serializer'
 
 const MAPSIZE = 2048 * 128
 // Size is in UTF-16 codepointse
 const KEYSIZE = 32
 const OBJSIZE = 1024
 
-/**
+let serializer
+const serialize = process.env.SERIALIZE_ENABLED || false
+
+/**x
  * composional class mixin - so any class
  * in the hierarchy can use shared memory
  * @param {*} superclass
@@ -18,16 +22,12 @@
  */
 const SharedMemMixin = superclass =>
   class extends superclass {
+    adsssssss
     /**
-     * @override
+     * @overrideqq
      */
     async save (id, data) {
-<<<<<<< HEAD
-      return super.save(id, JSON.stringify(data))
-=======
-      const modelString = JSON.stringify(data)
-      return super.save(id, modelString)
->>>>>>> 9fe591d9
+      return super.save(id, JSON.stringify(data, this.replace))
     }
 
     /**
@@ -39,15 +39,10 @@
       const modelString = await super.find(id)
       if (!modelString) return
 
-<<<<<<< HEAD
-      const model = JSON.parse(modelString)
-
-=======
       // deserialize
       const model = JSON.parse(modelString, this.revive)
 
       // unmarshal
->>>>>>> 9fe591d9
       return ModelFactory.loadModel(
         EventBrokerFactory.getInstance(),
         this,
@@ -64,7 +59,7 @@
     async list (filter) {
       // do not fully hydrate by default
       const list = await super.list(filter)
-      return list.map(v => JSON.parse(v))
+      return list.map(v => JSON.parse(v, this.revive))
     }
 
     /**
@@ -75,29 +70,16 @@
     listSync (filter) {
       // do not fully hydrate by default
       const list = super.listSync(filter)
-      return list.map(v => JSON.parse(v))
-    }
-<<<<<<< HEAD
-=======
-
-    toJSON () {
-      return this.dataSource
+      return list.map(v => JSON.parse(v, this.revive))
     }
 
     replace (key, value) {
-      if (value && this.serializer) {
-        return this.serializer.serialize(key, value)
-      }
-      return value
+      return serialize && this.serializer.serialize(key, value)
     }
 
     revive (key, value) {
-      if (value && this.serializer) {
-        return this.serializer.deserialize(key, value)
-      }
-      return value
+      return serialize && this.serializer.deserialize(key, value)
     }
->>>>>>> 9fe591d9
   }
 
 /**
