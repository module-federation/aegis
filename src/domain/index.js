--- conflicted
+++ resolved
@@ -212,17 +212,11 @@
  *    "./models": "./src/domain",
  *    "./adapters": "./src/adapters",
  *    "./services": "./src/services",
-<<<<<<< HEAD
- *   },
- * }),
- * ```
-=======
  *    "./ports": "./src/domain/ports"
  *   }
  * })
  * ```
  * 
->>>>>>> 29ccd6b6
  * @property {string} [repo] if using github, name of the github repo
  * @property {string} [owner] if using gitbub, owner of the repo
  * @property {string} [filedir] if using gitub, path to the remoteEntry.js file
@@ -231,11 +225,7 @@
  * @property {string} [serviceName] optional name of the service to which the module belongs
  * - use to group model, adapaters and services together
  * at startup instead of waiting until a request for the model has been received
-<<<<<<< HEAD
- * model, adapter or service
-=======
  * modor serviceel, adapter 
->>>>>>> 29ccd6b6
  * @property {string} [worker] Creates a model that is controlled by a custom worker
  * instead of the system default worker. Developers can do whatever they want with the worker
  * and needn't use the associated model at all. That said, developers may want to make use of
