--- conflicted
+++ resolved
@@ -76,11 +76,7 @@
    * @param {string} namespace
    * @param {*} options
    */
-<<<<<<< HEAD
-  constructor(map, name, namespace, options = {}) {
-=======
   constructor (map, name, namespace, options = {}) {
->>>>>>> 29ccd6b6
     this.dsMap = map
     this.name = name
     this.namespace = namespace
