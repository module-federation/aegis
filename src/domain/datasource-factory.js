'use strict'

import { Readable, Transform, Writable } from 'node:stream'
import { isMainThread } from 'worker_threads'
/** @typedef {import('.').Model} Model */

/**
 * @typedef {object} dsOpts
 * @property {boolean} memoryOnly - if true returns memory adapter and caches it
 * @property {boolean} ephemeral - if true returns memory adapter but doesn't cache it
 * @property {string} adapterName - name of adapter to use
 * @property {Array<function():typeof import('./datasource').default>} mixins
 */

import ModelFactory from '.'
import EventBrokerFactory from './event-broker'
import * as adapters from '../adapters/datasources'
import { dsClasses } from '../adapters/datasources'
import configRoot from '../config'
import DataSource from './datasource'
import compose from './util/compose'
import { withSharedMemory } from './shared-memory'

const debug = /\*|datasource/i.test(process.env.DEBUG)
const broker = EventBrokerFactory.getInstance()
const FACTORY = Symbol('factory')
const defaultAdapter = configRoot.hostConfig.adapters.defaultDatasource
const DefaultDataSource =
  adapters[defaultAdapter] || dsClasses['DataSourceMemory']

/**
 * Core extensions include object caching, marshalling and serialization.
 * Using this compositional mixin, these extensions are applied transparently
 * to any {@link DataSource} class in the hierarchy.
 *
 * @param {*} superclass
 * @returns
 */
const DsCoreExtensions = superclass =>
  class extends superclass {
    constructor(map, name, namespace, options) {
      super(map, name, namespace, options)
    }

    set factory(value) {
      this[FACTORY] = value
    }

    get factory() {
      return this[FACTORY]
    }

    // serialize (data, options) {
    //   if (options?.serializers) return options.serializers['serialize'](data)
    //   return JSON.stringify(data)
    // }

    /**
     * Override the super class, adding cache and serialization functions.
     * @override
     * @param {string} id
     * @param {Model} data
     */
    async save (id, data) {
      try {
        this.saveSync(id, data)
        await super.save(id, JSON.parse(JSON.stringify(data)))
      } catch (error) {
        console.error({ fn: this.save.name, error })
        throw error
      }
    }

    /**
     * Retrieve the {@link Model} with the specified `id`.
     * Searches cache first. Hydrates result if in a worker thread.
     * @override
     * @param {string} id
     * @returns {Promise<Model>|undefined}
     */
    async find (id) {
      try {
        const cached = this.findSync(id)
        if (cached) return cached

        const model = await super.find(id)

        if (model) {
          // save to cache
          this.saveSync(id, model)
          return isMainThread
            ? model
            : ModelFactory.loadModel(broker, this, model, this.name)
        }
      } catch (error) {
        console.error({ fn: this.find.name, error })
        throw error
      }
    }

<<<<<<< HEAD
    transform() {
=======
    hydrate () {
>>>>>>> 29ccd6b6
      const ctx = this

      return new Transform({
        objectMode: true,

<<<<<<< HEAD
        transform(chunk, _encoding, next) {
=======
        transform (chunk, encoding, next) {
>>>>>>> 29ccd6b6
          this.push(ModelFactory.loadModel(broker, ctx, chunk, ctx.name))
          next()
        },
      })
    }

    serialize () {
      let first = true

      return new Transform({
        objectMode: true,

        // start of array
        construct (callback) {
          this.push('[')
          callback()
        },

        // each chunk is a record
        transform (chunk, encoding, next) {
          // comma-separate
          if (first) first = false
          else this.push(',')

          // serialize record
          this.push(JSON.stringify(chunk))
          next()
        },

        // end of array
        flush (callback) {
          this.push(']')
          callback()
        }
      })
    }

    /**
     *
     * @param {Model[]} list
     * @param {import('./datasource').listOptions} options
     * @returns {Array<Readable|Transform>}
     */
    stream (list, options) {
      return new Promise((resolve, reject) => {
        options.writable.on('error', reject)
        options.writable.on('end', resolve)

        if (!isMainThread) list.push(this.hydrate())
        if (options.transform) list.concat(options.transform)
        if (options.serialize) list.push(this.serialize())

        return list.reduce((p, c) => p.pipe(c)).pipe(options.writable)
      })
    }

    /**
     * Returns the set of objects satisfying the `filter` if specified;
     * otherwise returns all objects. If a `writable` stream is provided and
     * `cached` is false, the list is streamed. Otherwise the list is returned
     * in an array. One or more custom transforms can be specified to modify the
     * streamed results. Using {@link createWriteStream}, updates can be streamed
     * back to the storage provider. With streams, we can support queries of very
     * large tables, with minimal memory overhead on the node server.
     *
     * @override
     * @param {import('../../domain/datasource').listOptions} param
     */
    async list (options) {
      try {
        if (options?.query?.__count) return this.count()
        if (options?.query?.__cached) return this.listSync(options.query)

        const opts = { ...options, streamRequested: options?.writable }
        const list = [await super.list(opts)].flat()

        if (list.length < 1) return []

        if (list[0] instanceof Readable || list[0] instanceof Transform)
          return this.stream(list, options)

        return isMainThread
          ? list
          : list.map(model =>
              ModelFactory.loadModel(broker, this, model, this.name)
            )
      } catch (error) {
        console.error({ fn: this.list.name, error })
        throw error
      }
    }

    /**
     * @override
     * @param {*} id
     * @returns
     */
    async delete(id) {
      try {
        await super.delete(id)
        // only if super succeeds
        this.deleteSync(id)
      } catch (error) {
        console.error(error)
        throw error
      }
    }
  }

const extendClass = DsClass => class extends DsCoreExtensions(DsClass) {}

/**
 * Manages each domain model's dedicated datasource.
 * @todo handle all state same way
 * @typedef {{
 *  getDataSource:function(string): import("./datasource").default,
 *  getSharedDataSource(string): import("./datasource").default,
 *  getRestrictedDataSource(string): import("./datasource").default,
 *  listDataSources:Map[]
 * }} DataSourceFactory
 * @type {DataSourceFactory}
 */
const DataSourceFactory = (() => {
  /**
   * Contains the datasource of every model
   * @type {Map<string, DataSource>}
   */
  let dataSources

  /**
   * @param {*} name
   * @returns
   */
  function hasDataSource(name) {
    return dataSources.has(name)
  }

  function listDataSources() {
    return [...dataSources.keys()]
  }

  /**
   * @typedef dsOpts
   * @property {boolean} memoryOnly don't persist to storage
   * @property {boolean} cachedWrite allow cached ds to write to storage
   * @property {boolean} ephemeral temporary datastore - used just once
   * @property {string} adapterName specify the adapter to use
   * @property {Map<string,any>|import('sharedmap').SharedMap} dsMap
   * data source location and structure for private or shared memory
   * @property {function(typeof DataSource):typeof DataSource[]} mixins
   */

  /**
   * Create the class based on the options passed in,
   * customizations defined in the ModelSpec, or, if no
   * configuration is provided, use the default adapter
   * for the host instance.
   *
   * @param {import('.').ModelSpecification} spec
   * @param {dsOpts} options
   * @returns {typeof DataSource}
   */
  function createDataSourceClass(spec, options) {
    const { memoryOnly, ephemeral, adapterName } = options

    if (memoryOnly || ephemeral) return dsClasses['DataSourceMemory']

    if (adapterName) return adapters[adapterName] || DefaultDataSource

    if (spec?.datasource?.factory) {
      const url = spec.datasource.url
      const cacheSize = spec.datasource.cacheSize
      const adapterFactory = spec.datasource.factory
      const BaseClass = dsClasses[spec.datasource.baseClass] || DataSource
      return adapterFactory(url, cacheSize, BaseClass)
    }

    return DefaultDataSource
  }

  /**
   * Apply core compositional mixins and any extensions specifed in
   * {@link options}. Compostion allows us to observe the open/closed
   * principle and add new feature/functions arbitrarily to any
   * datasource class in the hierarchy without having to modify it.
   *
   * @param {typeof DataSource} DsClass
   * @param {dsOpts} options
   * @returns {typeof DataSource}
   */
  function extendDataSourceClass(DsClass, options = {}) {
    const mixins = [extendClass].concat(options.mixins || [])
    return compose(...mixins)(DsClass)
  }

  /**
   *
   * @param {string} name
   * @param {dsOpts} [options]
   * @returns {DataSource}
   */
  function createDataSource(name, namespace, options) {
    const spec = ModelFactory.getModelSpec(name)
    const dsMap = options.dsMap || new Map()

    const DsClass = createDataSourceClass(spec, options)
    const DsExtendedClass = extendDataSourceClass(DsClass, options)

    if (spec.datasource) {
      options = { ...options, connOpts: { ...spec.datasource } }
    }

    const newDs = new DsExtendedClass(dsMap, name, namespace, options)
    newDs.factory = this // setter to avoid exposing in ctor
    if (!options.ephemeral) dataSources.set(name, newDs)

    debug && console.debug({ newDs })
    return newDs
  }

  /**
   * Get the datasource for each model.
   *
   * @param {string} name - model name
   * @param {dsOpts} options
   * @returns {import('./datasource').default}
   */
  function getDataSource(name, namespace = null, options = {}) {
    if (!dataSources) dataSources = new Map()
    if (!namespace) return dataSources.get(name)
    if (dataSources.has(name)) return dataSources.get(name)
    return createDataSource(name, namespace, options)
  }

  /**
   * Create a datasource based on {@link SharedArrayBuffer} that will live in
   * shared memory to be accessed in parallel by multiple coordinating threads.
   *
   * @param {string} name
   * @param {dsOpts} [options]
   * @returns
   */
  function getSharedDataSource(name, namespace = null, options = {}) {
    if (!dataSources) dataSources = new Map()
    if (!namespace) return dataSources.get(name)
    if (dataSources.has(name)) return dataSources.get(name)
    return withSharedMemory(createDataSource, this, name, namespace, options)
  }

  /**
   * Return a {@link Proxy} of the ds that traps calls to any functions
   * that could have security or privacy implications if accessed by
   * hosted code.
   *
   * @param {string} name
   * @returns {ProxyHandler<DataSource>}
   */
  function getRestrictedDataSource(name, namespace, options) {
    return new Proxy(getDataSource(name, namespace, options), {
      get(target, key) {
        if (key === 'factory') {
          throw new Error('unauthorized')
        }
      },
      ownKeys(target) {
        return []
      },
    })
  }

  function close() {
    dataSources.forEach(ds => ds.close())
  }

  return Object.freeze({
    /**
     * Get `DataSource` singleton
     * @method
     * @returns {import('./datasource').default} DataSource singleton
     */
    getDataSource,
    getSharedDataSource,
    getRestrictedDataSource,
    hasDataSource,
    listDataSources,
    close,
  })
})()

/** @type {DataSourceFactory}*/
export default DataSourceFactory<|MERGE_RESOLUTION|>--- conflicted
+++ resolved
@@ -98,21 +98,13 @@
       }
     }
 
-<<<<<<< HEAD
-    transform() {
-=======
     hydrate () {
->>>>>>> 29ccd6b6
       const ctx = this
 
       return new Transform({
         objectMode: true,
 
-<<<<<<< HEAD
-        transform(chunk, _encoding, next) {
-=======
         transform (chunk, encoding, next) {
->>>>>>> 29ccd6b6
           this.push(ModelFactory.loadModel(broker, ctx, chunk, ctx.name))
           next()
         },
