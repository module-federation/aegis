'use strict'

import ModelFactory from '../model-factory'
import DataSourceFactory from '../datasource-factory'
import ThreadPoolFactory from '../thread-pool.js'
import EventBrokerFactory from '../event-broker'

import makeAddModel from './add-model'
import makeEditModel from './edit-model'
import makeListModels from './list-models'
import makeFindModel from './find-model'
import makeRemoveModel from './remove-model'
import makeLoadModels from './load-models'
import makeDeployModel from './deploy-model'
import makeListConfig from './list-configs'
import makeEmitEvent from './emit-event'
import makeHotReload from './hot-reload'
import brokerEvents from './broker-events'
import DistributedCache from '../distributed-cache'
<<<<<<< HEAD
import makeServiceMesh from './create-service-mesh.js'

=======
import makeInvokePort from './invoke-port'
>>>>>>> 989487a1
import { isMainThread } from 'worker_threads'
import { escape } from 'core-js/es6/regexp'

const serviceMeshPlugin = process.env.SERVICE_MESH_PLUGIN || 'webswitch'

export function registerEvents () {
  // main thread handles event dispatch
  brokerEvents({
    broker: EventBrokerFactory.getInstance(),
    datasources: DataSourceFactory,
    models: ModelFactory,
    threadpools: ThreadPoolFactory,
    ObjectCache: DistributedCache,
    createServiceMesh: makeOne(serviceMeshPlugin, makeServiceMesh)
  })
}

/**
 *
 * @param {*} modelName
 * @returns
 */
function findLocalRelatedModels (modelName) {
  const localModels = ModelFactory.getModelSpecs().map(spec =>
    spec.modelName.toUpperCase()
  )
  const spec = ModelFactory.getModelSpec(modelName)
  const result = !spec?.relations
    ? []
    : Object.keys(spec.relations)
        .map(k => spec.relations[k].modelName.toUpperCase())
        .filter(modelName => localModels.includes(modelName))
  return result
}

/**
 *
 * @param {*} modelName
 * @returns
 */
function findLocalRelatedDatasources (modelName) {
  return findLocalRelatedModels(modelName).map(modelName => ({
    modelName,
    dsMap: DataSourceFactory.getSharedDataSource(modelName).dsMap
  }))
}

function getDataSource (spec, isMain) {
  if (spec.internal && !isMain) return null
  return DataSourceFactory.getSharedDataSource(spec.modelName)
}

function getThreadPool (spec, ds) {
  if (spec.internal) return null
  return ThreadPoolFactory.getThreadPool(spec.modelName, {
    preload: false,
    sharedMap: ds.dsMap,
    dsRelated: findLocalRelatedDatasources(spec.modelName)
  })
}

/**
 *
 * @param {import('..').ModelSpecification} model
 */
function buildOptions (model) {
  const options = {
    modelName: model.modelName,
    models: ModelFactory,
    broker: EventBrokerFactory.getInstance(),
    handlers: model.eventHandlers
  }

  if (isMainThread) {
    const ds = getDataSource(model, true)

    return {
      ...options,
      // main thread does not write to persistent store
      repository: ds,

      // only main thread knows about thread pools (no nesting)
      threadpool: getThreadPool(model, ds),

      // if caller provides id, use it as key for idempotency
      async idempotent (input) {
        if (!input.requestId) return
        return ds.find(m => m.getId() === input.requestId)
      }
    }
  } else {
    return {
      ...options,
      // only worker threads can write to persistent storage
      repository: getDataSource(model, false)
    }
  }
}

/**
 * Generate use case functions for every model
 * @param {string} modelName
 * @param {function({}):function():Promise<Model>} factory
 * @returns
 */
function make (factory) {
  const specs = ModelFactory.getModelSpecs()
  return specs.map(spec => ({
    endpoint: spec.endpoint,
    internal: spec.internal,
    fn: factory(buildOptions(spec))
  }))
}

/**
 * Generate use case functions for just one model
 * @param {string} modelName
 * @param {function({}):function():Promise<Model>} factory
 * @returns
 */
function makeOne (modelName, factory) {
  const spec = ModelFactory.getModelSpec(modelName.toUpperCase())
  return factory(buildOptions(spec))
}

const addModels = () => make(makeAddModel)
const editModels = () => make(makeEditModel)
const listModels = () => make(makeListModels)
const findModels = () => make(makeFindModel)
const removeModels = () => make(makeRemoveModel)
const loadModels = () => make(makeLoadModels)
const emitEvents = () => make(makeEmitEvent)
const deployModels = () => make(makeDeployModel)
const invokePorts = () => make(makeInvokePort)
const hotReload = () => [
  {
    endpoint: 'reload',
    fn: makeHotReload({
      models: ModelFactory,
      broker: EventBrokerFactory.getInstance()
    })
  }
]
const listConfigs = () =>
  makeListConfig({
    models: ModelFactory,
    broker: EventBrokerFactory.getInstance(),
    datasources: DataSourceFactory,
    threadpools: ThreadPoolFactory
  })

/**
 * Expose domain ports
 *
 * @param {*} modelName
 */
const domainPorts = modelName => ({
  ...UseCaseService(modelName),
  eventBroker: EventBrokerFactory.getInstance(),
  modelSpec: ModelFactory.getModelSpec(modelName),
  dataSource: DataSourceFactory.getDataSource(modelName)
})

/**
 *
 * @param {*} fn
 * @param {*} ports
 * @returns
 */
const userController = (fn, ports) => async (req, res) => {
  try {
    return await fn(req, res, ports)
  } catch (error) {
    console.error({ fn: userController.name, error })
    res.status(500).json({ msg: 'error occurred', error })
  }
}

/**
 * Extract user-defined endpoints from the modelSpec and
 * decorate the user's callback such that it includes a
 * third argument, which is a set of inbound port functions
 * for he user to call.
 *
 * @returns {import('../index').endpoint}
 */
export function getUserRoutes () {
  try {
    return ModelFactory.getModelSpecs()
      .filter(spec => spec.routes)
      .map(spec =>
        spec.routes
          .filter(route => route)
          .map(route => {
            const api = domainPorts(spec.modelName)
            return Object.keys(route)
              .map(key =>
                typeof route[key] === 'function'
                  ? {
                      [key]: userController(route[key], api)
                    }
                  : { [key]: route[key] }
              )
              .reduce((a, b) => ({ ...a, ...b }))
          })
      )
      .flat()
  } catch (error) {
    console.error({ fn: getUserRoutes.name, error })
  }
}

export const UseCases = {
  addModels,
  editModels,
  listModels,
  findModels,
  removeModels,
  loadModels,
  listConfigs,
  hotReload,
  registerEvents,
  emitEvents,
  deployModels,
  invokePorts
}

/**
 * This service contains the set of inbound ports
 * handling all CRUD operations for domain models.
 * An alias for the service could be "InboundPorts"
 *
 * @param {string} [modelName]
 * @returns
 */
export function UseCaseService (modelName = null) {
  if (typeof modelName === 'string') {
    const modelNameUpper = modelName.toUpperCase()
    return {
      addModel: makeOne(modelNameUpper, makeAddModel),
      editModel: makeOne(modelNameUpper, makeEditModel),
      listModels: makeOne(modelNameUpper, makeListModels),
      findModel: makeOne(modelNameUpper, makeFindModel),
      removeModel: makeOne(modelNameUpper, makeRemoveModel),
      loadModels: makeOne(modelNameUpper, makeLoadModels),
      emitEvent: makeOne(modelNameUpper, makeEmitEvent),
      deployModel: makeOne(modelNameUpper, makeDeployModel),
      invokePort: makeOne(modelNameUpper, makeInvokePort),
      listConfigs: listConfigs()
    }
  }
  return {
    addModels: addModels(),
    editModels: editModels(),
    listModels: listModels(),
    findModels: findModels(),
    removeModels: removeModels(),
    loadModelSpecs: loadModelSpecs(),
    deployModel: deployModels(),
    hotReload: hotReload(),
    emitEvent: emitEvents(),
    invokePort: invokePorts(),
    listConfigs: listConfigs()
  }
}<|MERGE_RESOLUTION|>--- conflicted
+++ resolved
@@ -17,12 +17,8 @@
 import makeHotReload from './hot-reload'
 import brokerEvents from './broker-events'
 import DistributedCache from '../distributed-cache'
-<<<<<<< HEAD
 import makeServiceMesh from './create-service-mesh.js'
 
-=======
-import makeInvokePort from './invoke-port'
->>>>>>> 989487a1
 import { isMainThread } from 'worker_threads'
 import { escape } from 'core-js/es6/regexp'
 
