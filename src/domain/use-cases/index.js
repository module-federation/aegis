--- conflicted
+++ resolved
@@ -5,26 +5,6 @@
 import ThreadPoolFactory from '../thread-pool.js'
 import EventBrokerFactory from '../event-broker'
 
-<<<<<<< HEAD
-import makeCreateModel from './create-model'
-import makeEditModel from './edit-model'
-import makeListModels from './list-models'
-import makeFindModel from './find-model'
-import makeRemoveModel from './remove-model'
-import makeLoadModels from './load-models'
-import makeDeployModel from './deploy-model'
-import makeListConfig from './list-configs'
-import makeEmitEvent from './emit-event'
-import makeInvokePort from './invoke-port'
-import makeHotReload from './hot-reload'
-import brokerEvents from './broker-events'
-import DistributedCache from '../distributed-cache'
-import makeServiceMesh from './create-service-mesh.js'
-import { PortEventRouter } from '../event-router'
-import { isMainThread } from 'worker_threads'
-import { hostConfig } from '../../config'
-import { requestContext } from '../util/async-context'
-=======
 import makeCreateModel from "./create-model"
 import makeEditModel from "./edit-model"
 import makeListModels from "./list-models"
@@ -43,7 +23,6 @@
 import { isMainThread } from "worker_threads"
 import { hostConfig } from "../../config"
 import * as context from "../util/async-context"
->>>>>>> 9ebbf63b
 
 export const serviceMeshPlugin =
   hostConfig.services.activeServiceMesh ||
@@ -141,13 +120,8 @@
   }
 
   if (isMainThread) {
-<<<<<<< HEAD
     const ds = getDataSource(spec)
     return {
-=======
-    const ds = getDataSource(spec.modelName, options)
-    return { 
->>>>>>> 9ebbf63b
       ...invariant,
       // main thread does not write to persistent store
       repository: ds,
