'use strict'

import Serializer from '../serializer'
import { resumeWorkflow } from '../orchestrator'
import { isMainThread } from 'worker_threads'

/**
 * @param {function(import("..").Model)} loadModel
 * @param {import("../event-broker").EventBroker} broker
 * @param {import("../datasource").default} repository
 * @returns {function(Map<string,Model>|Model)}
 */
function hydrateModels (loadModel, broker, repository) {
  return function (saved) {
    if (!saved) return

    try {
      if (saved instanceof Map) {
        return new Map(
          [...saved].map(function ([k, v]) {
            const model = loadModel(broker, repository, v, v.modelName)
            return [k, model]
          })
        )
      }

      if (Object.getOwnPropertyNames(saved).includes('modelName')) {
        return loadModel(broker, repository, saved, saved.modelName)
      }
    } catch (error) {
      console.warn(hydrateModels.name, error.message)
    }
  }
}

function handleError (e) {
  console.error(e)
}
/**
 *
 * @param {{
 *  repository:{import("../datasource").default}
 *  models:import('../model-factory').ModelFactory
 * }}
 */
function handleRestart (repository, eventName) {
  // console.log("resuming workflow", repository.name);

  if (process.env.RESUME_WORKFLOW_DISABLED) return

  repository
    .list()
    .then(resumeWorkflow)
    .catch(handleError)

  repository
    .list()
    .then(
      async list =>
        await Promise.allSettled(
          list.map(model => model.emit(eventName, model))
        )
    )
    .catch(handleError)
}

/**
 * Returns factory function to unmarshal deserialized models.
 * @typedef {import('..').Model}
 * @param {{
 *  models:import('../model-factory').ModelFactory,
 *  broker:import('../event-broker').EventBroker,
 *  repository:import('../datasource').default,
 *  modelName:string
 * }} options
 * @returns {function():Promise<void>}
 */
export default function ({
  modelName,
  repository,
  broker,
  models,
  handlers = []
}) {
  // main thread only
  if (isMainThread) {
    const eventType = models.EventTypes.ONLOAD
    const eventName = models.getEventName(eventType, modelName)
    handlers.forEach(handler => broker.on(eventName, handler))

    /**
     * Loads persited data from datd cc x
     */
    return async function loadModels () {
      const spec = models.getModelSpec(modelName)

<<<<<<< HEAD
    // if (isMainThread) {
    const eventType = models.EventTypes.ONLOAD
    const eventName = models.getEventName(eventType, modelName)
    handlers.forEach(handler => broker.on(eventName, handler))

    return async function loadModels () {
      const spec = models.getModelSpec(modelName)

      setTimeout(handleRestart, 30000, repository, eventName)

=======
      setTimeout(handleRestart, 30000, repository, eventName)

>>>>>>> 330499f4
      return repository.load({
        hydrate: hydrateModels(models.loadModel, broker, repository),
        serializer: Serializer.addSerializer(spec.serializers)
      })
    }
<<<<<<< HEAD
    // }
=======
>>>>>>> 330499f4
  }
}<|MERGE_RESOLUTION|>--- conflicted
+++ resolved
@@ -94,29 +94,21 @@
     return async function loadModels () {
       const spec = models.getModelSpec(modelName)
 
-<<<<<<< HEAD
-    // if (isMainThread) {
-    const eventType = models.EventTypes.ONLOAD
-    const eventName = models.getEventName(eventType, modelName)
-    handlers.forEach(handler => broker.on(eventName, handler))
+      // if (isMainThread) {
+      const eventType = models.EventTypes.ONLOAD
+      const eventName = models.getEventName(eventType, modelName)
+      handlers.forEach(handler => broker.on(eventName, handler))
 
-    return async function loadModels () {
-      const spec = models.getModelSpec(modelName)
+      return async function loadModels () {
+        const spec = models.getModelSpec(modelName)
 
-      setTimeout(handleRestart, 30000, repository, eventName)
+        setTimeout(handleRestart, 30000, repository, eventName)
 
-=======
-      setTimeout(handleRestart, 30000, repository, eventName)
-
->>>>>>> 330499f4
-      return repository.load({
-        hydrate: hydrateModels(models.loadModel, broker, repository),
-        serializer: Serializer.addSerializer(spec.serializers)
-      })
+        return repository.load({
+          hydrate: hydrateModels(models.loadModel, broker, repository),
+          serializer: Serializer.addSerializer(spec.serializers)
+        })
+      }
     }
-<<<<<<< HEAD
-    // }
-=======
->>>>>>> 330499f4
   }
 }