--- conflicted
+++ resolved
@@ -43,13 +43,7 @@
       try {
         const { id = null, port = null} = input;
         const service = await findModelService(id)
-<<<<<<< HEAD
 
-        if (!service) throw new Error('service not found')
-
-        if (typeof service[port] !== 'function')
-          throw new Error(`${port} is not a function`)
-=======
         if (!service) {
           throw new Error('could not find service')
         } 
@@ -67,7 +61,6 @@
 
           return await service[portName](input);
         }
->>>>>>> 9ebbf63b
 
         return await service[port](input)
       } catch (error) {
