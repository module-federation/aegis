--- conflicted
+++ resolved
@@ -110,23 +110,6 @@
   }
 
   function approveChanges(changes, approvedChanges) {
-<<<<<<< HEAD
-    return Object.entries(changes)
-      .filter(([k, v]) => approvedChanges.includes(k))
-      .map(([k, v]) => ({ [k]: v }))
-      .reduce((a, b) => ({ ...a, ...b }, {}))
-  }
-
-  function approveChanges(changes, approvedChanges) {
-    return Object.entries(changes)
-      .filter(([k, v]) => approvedChanges.includes(k))
-      .map(([k, v]) => ({ [k]: v }))
-      .reduce((a, b) => ({ ...a, ...b }, {}))
-  }
-
-  function approveChanges(changes, approvedChanges) {
-=======
->>>>>>> bc1b54b3
     return Object.entries(changes)
       .filter(([k, v]) => approvedChanges.includes(k))
       .map(([k, v]) => ({ [k]: v }))
