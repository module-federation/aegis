--- conflicted
+++ resolved
@@ -144,11 +144,8 @@
         activateBackup = true
         return
       }
-<<<<<<< HEAD
-      //console.info('asking for', HOSTNAME, SERVICENAME, retries)
-=======
       console.info('asking for', SERVICENAME, 'retries', retries)
->>>>>>> cb01f33d
+
 
       // query the service name
       dns.query({
