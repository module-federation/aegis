--- conflicted
+++ resolved
@@ -47,13 +47,8 @@
 const protocol = config.isSwitch ? activeProto : config.protocol
 const port = config.isSwitch ? activePort : config.port
 const host = config.isSwitch ? activeHost : config.host
-<<<<<<< HEAD
-const isPrimary = /truel/i.test(process.env.IS_SWITCH)
-  || (config.isSwitch && typeof process.env.IS_SWITCH === 'undefined')
-=======
-const isPrimary = /true/i.test(process.env.SWITCH) || 
-      (typeof process.env.SWITCH === 'undefined' && config.isSwitch)
->>>>>>> 767344b1
+const isPrimary = /true/i.test(process.env.SWITCH) ||
+  (typeof process.env.SWITCH === 'undefined' && config.isSwitch)
 const isBackup = config.isBackupSwitch
 
 const URL = () =>
