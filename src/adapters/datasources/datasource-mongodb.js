'use strict'

import { MongoClient } from 'mongodb'
import { Transform, Writable } from 'stream'
import qpm from 'query-params-mongo'
import { CircuitBreaker } from '../../services'
import { hostConfig as configRoot } from '../../config'
import DataSource from '../../domain/datasource'

const HIGHWATERMARK = 50

const processQuery = qpm({
  autoDetect: [{ valuePattern: /^null$/i, dataType: 'nullstring' }],
  converters: {
    nullstring: val => {
      return { $type: 10 }
    }, // reference BSON datatypes https://www.mongodb.com/docs/manual/reference/bson-types/
  },
})

const url = process.env.MONGODB_URL || 'mongodb://localhost:27017'

const dsOptions = configRoot.adapters.datasources.DataSourceMongoDb.options || {
<<<<<<< HEAD
  runOffline: false,
=======
  runOffline: true,
>>>>>>> bc1b54b3
  numConns: 2,
}

const cacheSize = configRoot.adapters.cacheSize || 3000

/**
 * @type {Map<string,MongoClient>}
 */
const connections = []

const mongoOpts = {
  //useNewUrlParser: true,
  //useUnifiedTopology: true
}

/**
 * MongoDB adapter extends in-memory
 * The cache is always updated first, which allows the system to run
 * even when the database is offline.
 */
export class DataSourceMongoDb extends DataSource {
  constructor(map, name, namespace, options = {}) {
    super(map, name, namespace, options)
    this.cacheSize = cacheSize
    this.mongoOpts = mongoOpts
    this.options = options
    this.runOffline = dsOptions.runOffline
    this.url = url
  }

  connect(client) {
    return async function () {
      let timeout = false
      const timerId = setTimeout(() => {
        timeout = true
      }, 500)
      await client.connect()
      clearTimeout(timerId)
      if (timeout) throw new Error('mongo conn timeout')
    }
  }

  async connectionPool() {
    return new Promise((resolve, reject) => {
      if (this.db) return resolve(this.db)
      MongoClient.connect(
        this.url,
        {
          ...this.mongoOpts,
          poolSize: dsOptions.numConns || 2,
        },
        (err, database) => {
          if (err) return reject(err)
          resolve((this.db = database.db(this.namespace)))
        }
      )
    })
  }

  async connection() {
    try {
      while (connections.length < (dsOptions.numConns || 1)) {
        const client = new MongoClient(this.url, this.mongoOpts)
        const thresholds = {
          default: {
            errorRate: 1,
            callVolume: 1,
            intervalMs: 10000,
            testDelay: 300000,
            //fallbackFn: () => client.emit('connectionClosed')
          },
        }
        const breaker = CircuitBreaker(
          'mongodb.connect',
          this.connect(client),
          thresholds
        )
        await breaker.invoke()
        connections.push(client)
        client.on('connectionClosed', () =>
          connections.splice(connections.indexOf(client), 1)
        )
      }
      const client = connections.shift()
      connections.push(client)

      if (
        !this.options?.connOpts?.indexesHaveBeenRun &&
        this.options?.connOpts?.indexes
      ) {
        console.info(
          `running indexes for datasource ${this.name} with index values`,
          this.options.connOpts.indexes
        )
        await this.createIndexes(client)
        this.options.connOpts.indexesHaveBeenRun = true
      }

      return client
    } catch (error) {
      console.error({ fn: this.connection.name, error })
    }
  }

  async collection() {
<<<<<<< HEAD
    return (await this.connection()).db(this.namespace).collection(this.name)
  }

  async createIndexes(client) {
    const indexOperations = this.options.connOpts.indexes.map(index => {
      return {
        name: index.fields.join('_'),
        key: index.fields.reduce((a, v) => ({ ...a, [v]: 1 }), {}),
        ...index.options,
      }
    })

    return await client
      .db(this.namespace)
      .collection(this.name)
      .createIndexes(indexOperations)
  }

=======
    try {
      return (await this.connection()).db(this.namespace).collection(this.name)
    } catch {}
  }

>>>>>>> bc1b54b3
  async find(id) {
    try {
      return (await this.collection()).findOne({ _id: id })
    } catch (error) {
      console.error({ fn: this.find.name, error })
    }
  }

  /**
   * Save to the cache first, then the db.
   * Wait for both functions to complete.
   * Optionally keep running even if the
   * db is offline.
   *
   * @override
   * @param {*} id
   * @param {*} data
   */
  async save(id, data) {
    try {
      await (
        await this.collection()
      ).replaceOne({ _id: id }, { ...data, _id: id }, { upsert: true })
    } catch (error) {
      // default is
      if (!this.runOffline) {
        throw new Error(`DB Transaction failed: ${error.message}`)
      }
      // run while db is down - cache will be ahead
      console.error('db trans failed, sync it later', error)
    }
  }

  /**
   * Provides streaming upsert to db. Buffers and writes `highWaterMark`
   * number of records to db each time.
   *
   * @param {*} filter
   * @param {number} highWaterMark num of docs per batch write
   * @returns
   */
  createWriteStream(filter = {}, highWaterMark = HIGHWATERMARK) {
    try {
      let objects = []
      const ctx = this

<<<<<<< HEAD
      const upsert = async () => {
=======
      async function upsert() {
>>>>>>> bc1b54b3
        const operations = objects.map(obj => {
          return {
            replaceOne: {
              filter: { ...filter, _id: obj.id },
              replacement: { ...obj, _id: obj.id },
              upsert: true,
            },
          }
        })

        if (operations.length > 0) {
          try {
            const col = await ctx.collection()
            const result = await col.bulkWrite(operations)
            console.log(result.getRawResponse())
            objects = []
          } catch (error) {
            console.error({ fn: upsert.name, error })
          }
        }
      }

      const writable = new Writable({
        objectMode: true,

        async write(chunk, _encoding, next) {
          objects.push(chunk)
          // if true time to flush buffer and write to db
          if (objects.length >= highWaterMark) await upsert()
          next()
        },

        end(chunk, _, done) {
          objects.push(chunk)
          done()
        },
      })

      writable.on('finish', async () => await upsert())

      return writable
    } catch (error) {
      console.error({ fn: this.createWriteStream.name, error })
    }
  }

  /**
   *
   * @param {Object} filter Supposed to be a valid Mongo Filter
   * @param {Object} sort a valid Mongo sort object
   * @param {Number} limit a valid Mongo limit
   * @param {Object} aggregate a valid Mongo aggregate object
   *
   * @returns {Promise<import('mongodb').AbstractCursor>}
   */
  async mongoFind({ filter, sort, limit, aggregate, skip } = {}) {
    console.log({ fn: this.mongoFind.name, filter })
    let cursor = aggregate
      ? (await this.collection()).aggregate(aggregate)
      : (await this.collection()).find(filter)

    if (sort) cursor = cursor.sort(sort)
    if (skip) cursor = cursor.skip(skip)
    if (limit) cursor = cursor.limit(limit)

    return cursor
  }

<<<<<<< HEAD
  /**
   *
   * @param {Object} options Options for function conditionals...
   * @param {Object} options.filter Supposed to be a valid Mongo Filter
   *
   * @returns
   */

  async mongoCount({ filter = {} } = {}) {
    return filter == {}
      ? await this.countDb()
      : (await this.collection()).count(filter)
  }

  /**
   * Pipes to writable and streams list. List can be filtered. Stream
   * is serialized by default. Stream can be modified by transform.
   *
   * @param  {{
   *  filter:*
   *  transform:Transform
   *  serialize:boolean
   * }} param0
   * @returns
   */
  streamList({ writable, serialize, transform, options }) {
    try {
      let pipeArgs = []

      const serializer = new Transform({
        writableObjectMode: true,

        // start of array
        construct(callback) {
          this.first = true
          this.push('[')
          callback()
        },

        // each chunk is a record
        transform(chunk, _encoding, next) {
          // comma-separate
          if (this.first) this.first = false
          else this.push(',')

          // serialize record
          this.push(JSON.stringify(chunk))
          next()
        },

        // end of array
        flush(callback) {
          this.push(']')
          callback()
        },
      })

      const paginate = new Transform({
        writableObjectMode: true,

        // start of array
        construct(callback) {
          this.push('{ ')
          callback()
        },

        // first chunk is the pagination data, rest is result
        transform(chunk, _encoding, next) {
          this.push(chunk)
          next()
        },

        // end of array
        flush(callback) {
          this.push('}')
          callback()
        },
      })

      return new Promise(async (resolve, reject) => {
        const readable = (await this.mongoFind(options)).stream()

        readable.on('error', reject)
        readable.on('end', resolve)

        // optionally transform db stream then pipe to output
        pipeArgs.push(readable)
        if (transform) pipeArgs.push(transform)
        if (serialize) pipeArgs.push(serializer)
        if (options.page) {
          const count = ~~(await this.mongoCount(options.filter))
          pipeArgs.push(paginate)
          paginate._transform(
            `"count":${count}, "total":${Math.ceil(
              count / options.limit
            )}, ${JSON.stringify(options).slice(1, -1)}, "data":`,
            'utf8',
            () => console.log('paginated query', options)
          )
        }
        pipeArgs.push(writable)

        // perform pipe operations
        pipeArgs.reduce((prevVal, currVal) => prevVal.pipe(currVal))
      })
    } catch (error) {
      console.error({
        fn: this.streamList.name,
        error,
      })
    }
  }

  processOptions({ options = {}, query = {} }) {
    return { ...processQuery(query), ...options } // options must overwite the query not otherwise
=======
  processOptions(param) {
    const { options = {}, query = {} } = param
    return { ...options, ...processQuery(query) }
>>>>>>> bc1b54b3
  }

  /**
   *
   * @override
   * @param {import('../../domain/datasource').listOptions} param
   */
  async list(param) {
    try {
      const options = this.processOptions(param)
      if (0 < ~~query.__page) {
        // qpm > processOptions weeds out __page - add it back properly as an integer
        options.page = ~~query.__page
        options.skip = (options.page - 1) * options.limit || 0
      }
      if (query.__aggregate) {
        // qpm > processOptions weeds out __aggregate - add it back properly as parsed json
        try {
          const aggregateQuery = JSON.parse(query.__aggregate)
          options.aggregate = aggregateQuery
        } catch (e) {
          console.error(e, 'invalid Aggregate')
        }
      }
      console.log({ options })

      if (writable && !query.__json)
        this.streamList({ writable, serialize, transform, options })
      else {
        const data = (await this.mongoFind(options)).toArray()
        const count = data?.length
        result = {
          ...options,
          data,
          count,
          total: Math.ceil(count / options.limit),
        }
      }

      return options?.page ? result : result?.data
    } catch (error) {
      console.error({ fn: this.list.name, error })
    }
  }

  /**
   *
   * @override
   */
  async count() {
    return {
      total: await this.countDb(),
      cached: this.getCacheSize(),
      bytes: this.getCacheSizeBytes(),
    }
  }

  /**
   * @override
   * @returns
   */
  async countDb() {
    return (await this.collection()).countDocuments()
  }

  /**
   * Delete from db, then cache.
   * If db fails, keep it cached.
   *
   * @override
   * @param {*} id
   */
  async delete(id) {
    try {
      await (await this.collection()).deleteOne({ _id: id })
    } catch (error) {
      console.error(error)
    }
  }
}<|MERGE_RESOLUTION|>--- conflicted
+++ resolved
@@ -21,11 +21,7 @@
 const url = process.env.MONGODB_URL || 'mongodb://localhost:27017'
 
 const dsOptions = configRoot.adapters.datasources.DataSourceMongoDb.options || {
-<<<<<<< HEAD
   runOffline: false,
-=======
-  runOffline: true,
->>>>>>> bc1b54b3
   numConns: 2,
 }
 
@@ -131,7 +127,6 @@
   }
 
   async collection() {
-<<<<<<< HEAD
     return (await this.connection()).db(this.namespace).collection(this.name)
   }
 
@@ -150,13 +145,6 @@
       .createIndexes(indexOperations)
   }
 
-=======
-    try {
-      return (await this.connection()).db(this.namespace).collection(this.name)
-    } catch {}
-  }
-
->>>>>>> bc1b54b3
   async find(id) {
     try {
       return (await this.collection()).findOne({ _id: id })
@@ -203,11 +191,7 @@
       let objects = []
       const ctx = this
 
-<<<<<<< HEAD
-      const upsert = async () => {
-=======
       async function upsert() {
->>>>>>> bc1b54b3
         const operations = objects.map(obj => {
           return {
             replaceOne: {
@@ -276,7 +260,6 @@
     return cursor
   }
 
-<<<<<<< HEAD
   /**
    *
    * @param {Object} options Options for function conditionals...
@@ -392,11 +375,6 @@
 
   processOptions({ options = {}, query = {} }) {
     return { ...processQuery(query), ...options } // options must overwite the query not otherwise
-=======
-  processOptions(param) {
-    const { options = {}, query = {} } = param
-    return { ...options, ...processQuery(query) }
->>>>>>> bc1b54b3
   }
 
   /**
