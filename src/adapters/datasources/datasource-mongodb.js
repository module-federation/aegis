--- conflicted
+++ resolved
@@ -245,12 +245,9 @@
    *
    * @returns
    */
-<<<<<<< HEAD
-  async mongoFind ({ filter, sort, limit, aggregate, skip, offset } = {}) {
-=======
+
   async mongoFind ({ filter, sort, limit, aggregate, skip } = {}) {
     console.log('Aegis MongoDataAdapter: filter',{ filter })
->>>>>>> 9ebbf63b
     let cursor = (await this.collection()).find(filter)
     if (sort) cursor = cursor.sort(sort)
     if (aggregate) cursor = cursor.aggregate(aggregate)
