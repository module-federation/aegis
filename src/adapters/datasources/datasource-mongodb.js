'use strict'

import { MongoClient } from 'mongodb'
import { Transform, Writable } from 'stream'
import qpm from 'query-params-mongo'
import { CircuitBreaker } from '../../services'
import { hostConfig as configRoot } from '../../config'
import DataSource from '../../domain/datasource'

const HIGHWATERMARK = 50

const processQuery = qpm({
  autoDetect: [{ valuePattern: /^null$/i, dataType: 'nullstring' }],
  converters: {
    nullstring: val => {
      return { $type: 10 }
    }, // reference BSON datatypes https://www.mongodb.com/docs/manual/reference/bson-types/
  },
})

const url = process.env.MONGODB_URL || 'mongodb://localhost:27017'

const dsOptions = configRoot.adapters.datasources.DataSourceMongoDb.options || {
<<<<<<< HEAD
  runOffline: false,
  numConns: 2,
=======
  runOffline: true,
  numConns: 2
>>>>>>> e9fb1076
}

const cacheSize = configRoot.adapters.cacheSize || 3000
let connPool

/**
 * @type {Map<string,MongoClient>}
 */
const connections = []

const mongoOpts = {
  //useNewUrlParser: true,
  //useUnifiedTopology: true
}

/**
 * MongoDB adapter extends in-memory
 * The cache is always updated first, which allows the system to run
 * even when the database is offline.
 */
export class DataSourceMongoDb extends DataSource {
  constructor (map, name, namespace, options = {}) {
    super(map, name, namespace, options)
    this.cacheSize = cacheSize
    this.mongoOpts = mongoOpts
    this.options = options
    this.runOffline = dsOptions.runOffline
    this.url = url
  }

  /**
   *
   * @returns {Promise<import('mongodb').Db>}
   */
  async connectionPool () {
    return new Promise((resolve, reject) => {
      if (this.db) return resolve(this.db)
      MongoClient.connect(
        this.url,
        {
          ...this.mongoOpts,
          poolSize: dsOptions.numConns || 2,
          connectTimeoutMS: 500
        },
        (err, db) => {
          if (err) return reject(err)
          this.db = db(this.namespace)
          resolve(this.db)
        }
      )
    })
  }

  connect (client) {
    return async function () {
      let timeout = false
      const timerId = setTimeout(() => {
        timeout = true
      }, 500)
      await client.connect()
      clearTimeout(timerId)
      if (timeout) throw new Error('mongo conn timeout')
    }
  }

  async connection () {
    try {
      while (connections.length < (dsOptions.numConns || 1)) {
        const client = new MongoClient(this.url, {
          ...this.mongoOpts,
          connectTimeoutMS: 500
        })
        const thresholds = {
          default: {
            errorRate: 1,
            callVolume: 1,
            intervalMs: 10000,
            testDelay: 300000,
            fallbackFn: () => console.log('circuit open')
          }
        }
        const breaker = CircuitBreaker(
          'mongodb.connect',
          this.connect(client),
          thresholds
        )
        await breaker.invoke()
        connections.push(client)
        client.on('connectionClosed', () =>
          connections.splice(connections.indexOf(client), 1)
        )
      }
      const client = connections.shift()
      connections.push(client)

      if (
        !this.options?.connOpts?.indexesHaveBeenRun &&
        this.options?.connOpts?.indexes
      ) {
        console.info(
          `running indexes for datasource ${this.name} with index values`,
          this.options.connOpts.indexes
        )
        await this.createIndexes(client)
        this.options.connOpts.indexesHaveBeenRun = true
      }

      return client
    } catch (error) {
      console.error({ fn: this.connection.name, error })
    }
  }

<<<<<<< HEAD
  async collection() {
    return (await this.connection()).db(this.namespace).collection(this.name)
  }

  async createIndexes(client) {
    const indexOperations = this.options.connOpts.indexes.map(index => {
      return {
        name: index.fields.join('_'),
        key: index.fields.reduce((a, v) => ({ ...a, [v]: 1 }), {}),
        ...index.options,
      }
    })

    return await client
      .db(this.namespace)
      .collection(this.name)
      .createIndexes(indexOperations)
=======
  async collection () {
    try {
      return (await this.connection()).db(this.namespace).collection(this.name)
      // return (await this.connectionPool()).collection(this.name)
    } catch {}
>>>>>>> e9fb1076
  }

  async find (id) {
    try {
      return (await this.collection()).findOne({ _id: id })
    } catch (error) {
      console.error({ fn: this.find.name, error })
    }
  }

  /**
   * Save to the cache first, then the db.
   * Wait for both functions to complete.
   * Optionally keep running even if the
   * db is offline.
   *
   * @override
   * @param {*} id
   * @param {*} data
   */
  async save (id, data) {
    try {
      await (
        await this.collection()
      ).replaceOne({ _id: id }, { ...data, _id: id }, { upsert: true })
    } catch (error) {
      // default is
      if (!this.runOffline) {
        throw new Error(`DB Transaction failed: ${error.message}`)
      }
      // run while db is down - cache will be ahead
      console.error('db trans failed, sync it later', error)
    }
  }

  /**
   * Provides streaming upsert to db. Buffers and writes `highWaterMark`
   * number of records to db each time.
   *
   * @param {*} filter
   * @param {number} highWaterMark num of docs per batch write
   * @returns
   */
  createWriteStream (filter = {}, highWaterMark = HIGHWATERMARK) {
    try {
      let objects = []
      const ctx = this

      async function upsert () {
        const operations = objects.map(obj => {
          return {
            replaceOne: {
              filter: { ...filter, _id: obj.id },
              replacement: { ...obj, _id: obj.id },
              upsert: true
            }
          }
        })

        if (operations.length > 0) {
          try {
            const col = await ctx.collection()
            const result = await col.bulkWrite(operations)
            console.log(result.getRawResponse())
            objects = []
          } catch (error) {
            console.error({ fn: upsert.name, error })
          }
        }
      }

      const writable = new Writable({
        objectMode: true,

        async write (chunk, _encoding, next) {
          objects.push(chunk)
          // if true time to flush buffer and write to db
          if (objects.length >= highWaterMark) await upsert()
          next()
        },

        end (chunk, _, done) {
          objects.push(chunk)
          done()
        }
      })

      writable.on('finish', async () => await upsert())

      return writable
    } catch (error) {
      console.error({ fn: this.createWriteStream.name, error })
    }
  }

  /**
   *
   * @param {Object} filter Supposed to be a valid Mongo Filter
   * @param {Object} sort a valid Mongo sort object
   * @param {Number} limit a valid Mongo limit
   * @param {Object} aggregate a valid Mongo aggregate object
   *
   * @returns {Promise<import('mongodb').AbstractCursor>}
   */
  async mongoFind ({ filter, sort, limit, aggregate, skip } = {}) {
    console.log({ fn: this.mongoFind.name, filter })
    let cursor = aggregate
      ? (await this.collection()).aggregate(aggregate)
      : (await this.collection()).find(filter)

    if (sort) cursor = cursor.sort(sort)
    if (skip) cursor = cursor.skip(skip)
    if (limit) cursor = cursor.limit(limit)

    return cursor
  }

<<<<<<< HEAD
  /**
   *
   * @param {Object} options Options for function conditionals...
   * @param {Object} options.filter Supposed to be a valid Mongo Filter
   *
   * @returns
   */

  async mongoCount({ filter = {} } = {}) {
    return filter == {}
      ? await this.countDb()
      : (await this.collection()).count(filter)
  }

  /**
   * Pipes to writable and streams list. List can be filtered. Stream
   * is serialized by default. Stream can be modified by transform.
   *
   * @param  {{
   *  filter:*
   *  transform:Transform
   *  serialize:boolean
   * }} param0
   * @returns
   */
  streamList({ writable, serialize, transform, options }) {
    try {
      let pipeArgs = []

      const serializer = new Transform({
        writableObjectMode: true,

        // start of array
        construct(callback) {
          this.first = true
          this.push('[')
          callback()
        },

        // each chunk is a record
        transform(chunk, _encoding, next) {
          // comma-separate
          if (this.first) this.first = false
          else this.push(',')

          // serialize record
          this.push(JSON.stringify(chunk))
          next()
        },

        // end of array
        flush(callback) {
          this.push(']')
          callback()
        },
      })

      const paginate = new Transform({
        writableObjectMode: true,

        // start of array
        construct(callback) {
          this.push('{ ')
          callback()
        },

        // first chunk is the pagination data, rest is result
        transform(chunk, _encoding, next) {
          this.push(chunk)
          next()
        },

        // end of array
        flush(callback) {
          this.push('}')
          callback()
        },
      })

      return new Promise(async (resolve, reject) => {
        const readable = (await this.mongoFind(options)).stream()

        readable.on('error', reject)
        readable.on('end', resolve)

        // optionally transform db stream then pipe to output
        pipeArgs.push(readable)
        if (transform) pipeArgs.push(transform)
        if (serialize) pipeArgs.push(serializer)
        if (options.page) {
          const count = ~~(await this.mongoCount(options.filter))
          pipeArgs.push(paginate)
          paginate._transform(
            `"count":${count}, "total":${Math.ceil(
              count / options.limit
            )}, ${JSON.stringify(options).slice(1, -1)}, "data":`,
            'utf8',
            () => console.log('paginated query', options)
          )
        }
        pipeArgs.push(writable)

        // perform pipe operations
        pipeArgs.reduce((prevVal, currVal) => prevVal.pipe(currVal))
      })
    } catch (error) {
      console.error({
        fn: this.streamList.name,
        error,
      })
    }
  }

  processOptions({ options = {}, query = {} }) {
    return { ...processQuery(query), ...options } // options must overwite the query not otherwise
=======
  processOptions (param) {
    const { options = {}, query = {} } = param
    return { ...options, ...processQuery(query) }
>>>>>>> e9fb1076
  }

  /**
   *
   * @override
   * @param {import('../../domain/datasource').listOptions} param
   */
  async list (param) {
    try {
      const options = this.processOptions(param)
      if (0 < ~~query.__page) {
        // qpm > processOptions weeds out __page - add it back properly as an integer
        options.page = ~~query.__page
        options.skip = (options.page - 1) * options.limit || 0
      }
      if (query.__aggregate) {
        // qpm > processOptions weeds out __aggregate - add it back properly as parsed json
        try {
          const aggregateQuery = JSON.parse(query.__aggregate)
          options.aggregate = aggregateQuery
        } catch (e) {
          console.error(e, 'invalid Aggregate')
        }
      }
      console.log({ options })

      if (writable && !query.__json)
        this.streamList({ writable, serialize, transform, options })
      else {
        const data = (await this.mongoFind(options)).toArray()
        const count = data?.length
        result = {
          ...options,
          data,
          count,
          total: Math.ceil(count / options.limit),
        }
      }

      return options?.page ? result : result?.data
    } catch (error) {
      console.error({ fn: this.list.name, error })
    }
  }

  /**
   *
   * @override
   */
  async count () {
    return {
      total: await this.countDb(),
      cached: this.getCacheSize(),
      bytes: this.getCacheSizeBytes()
    }
  }

  /**
   * @override
   * @returns
   */
  async countDb () {
    return (await this.collection()).countDocuments()
  }

  /**
   * Delete from db, then cache.
   * If db fails, keep it cached.
   *
   * @override
   * @param {*} id
   */
  async delete (id) {
    try {
      await (await this.collection()).deleteOne({ _id: id })
    } catch (error) {
      console.error(error)
    }
  }
}<|MERGE_RESOLUTION|>--- conflicted
+++ resolved
@@ -21,13 +21,8 @@
 const url = process.env.MONGODB_URL || 'mongodb://localhost:27017'
 
 const dsOptions = configRoot.adapters.datasources.DataSourceMongoDb.options || {
-<<<<<<< HEAD
-  runOffline: false,
-  numConns: 2,
-=======
   runOffline: true,
   numConns: 2
->>>>>>> e9fb1076
 }
 
 const cacheSize = configRoot.adapters.cacheSize || 3000
@@ -141,7 +136,6 @@
     }
   }
 
-<<<<<<< HEAD
   async collection() {
     return (await this.connection()).db(this.namespace).collection(this.name)
   }
@@ -159,13 +153,6 @@
       .db(this.namespace)
       .collection(this.name)
       .createIndexes(indexOperations)
-=======
-  async collection () {
-    try {
-      return (await this.connection()).db(this.namespace).collection(this.name)
-      // return (await this.connectionPool()).collection(this.name)
-    } catch {}
->>>>>>> e9fb1076
   }
 
   async find (id) {
@@ -283,7 +270,6 @@
     return cursor
   }
 
-<<<<<<< HEAD
   /**
    *
    * @param {Object} options Options for function conditionals...
@@ -311,7 +297,6 @@
    */
   streamList({ writable, serialize, transform, options }) {
     try {
-      let pipeArgs = []
 
       const serializer = new Transform({
         writableObjectMode: true,
@@ -364,15 +349,12 @@
       })
 
       return new Promise(async (resolve, reject) => {
+        const pipeArgs = []
         const readable = (await this.mongoFind(options)).stream()
-
-        readable.on('error', reject)
-        readable.on('end', resolve)
 
         // optionally transform db stream then pipe to output
         pipeArgs.push(readable)
-        if (transform) pipeArgs.push(transform)
-        if (serialize) pipeArgs.push(serializer)
+        
         if (options.page) {
           const count = ~~(await this.mongoCount(options.filter))
           pipeArgs.push(paginate)
@@ -384,10 +366,9 @@
             () => console.log('paginated query', options)
           )
         }
-        pipeArgs.push(writable)
-
-        // perform pipe operations
-        pipeArgs.reduce((prevVal, currVal) => prevVal.pipe(currVal))
+        
+        return pipeArgs
+   
       })
     } catch (error) {
       console.error({
@@ -399,11 +380,6 @@
 
   processOptions({ options = {}, query = {} }) {
     return { ...processQuery(query), ...options } // options must overwite the query not otherwise
-=======
-  processOptions (param) {
-    const { options = {}, query = {} } = param
-    return { ...options, ...processQuery(query) }
->>>>>>> e9fb1076
   }
 
   /**
@@ -430,7 +406,7 @@
       }
       console.log({ options })
 
-      if (writable && !query.__json)
+      if (streamRequested && !query.__json)
         this.streamList({ writable, serialize, transform, options })
       else {
         const data = (await this.mongoFind(options)).toArray()
