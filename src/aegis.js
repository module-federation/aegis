'use strict'

const domain = require('./domain')
const adapters = require('./adapters')
const { EventBrokerFactory, DomainEvents, importRemotes, requestContext } =
  domain
const { badUserRoute, reload } = DomainEvents
const { pathToRegexp, match } = require('path-to-regexp')
const { nanoid } = require('nanoid')
const { EventEmitter } = require('stream')
const broker = EventBrokerFactory.getInstance()

const {
  deleteModels,
  getConfig,
  getRoutes,
  getModels,
  getModelsById,
  http,
  initCache,
  patchModels,
  postModels,
  liveUpdate,
  postEntry,
  anyInvokePorts,
} = adapters.controllers

const apiRoot = process.env.API_ROOT || '/aegis/api'
const modelPath = process.env.MODEL_PATH || `${apiRoot}/models`
const endpoint = e => `${modelPath}/${e}`
const endpointId = e => `${modelPath}/${e}/:id`
const endpointCmd = e => `${modelPath}/${e}/:id/:command`
const endpointPort = e => `${modelPath}/${e}/service/ports/:port`
const endpointPortId = e => `${modelPath}/${e}/:id/service/ports/:port`

/**
 * Store routes and their controllers for direct invocation
 * as serverless functions
 * @extends {Map}
 */
class RouteMap extends Map {
  find(path) {
    const routeInfo = [...super.values()].find(v => v.regex.test(path))
    if (routeInfo)
      return { ...routeInfo, params: routeInfo.matcher(path).params }
  }

  set(path, method) {
    if (super.has(path)) {
      super.set(path, { ...super.get(path), ...method })
      return
    }

    super.set(path, {
      ...method,
      regex: pathToRegexp(path),
      matcher: match(path),
    })
  }

  has(path) {
    this.hasPath = path
    this.routeInfo = this.find(path)
    return this.routeInfo ? true : false
  }

  get(path) {
    // if equal we already know the answer
    return path === this.hasPath ? this.routeInfo : this.find(path)
  }
}

const routes = new RouteMap()
const routeOverrides = new Map()

function buildPath(ctrl, path) {
  return ctrl.path && ctrl.path[path.name]
    ? ctrl.path[path.name]
    : path(ctrl.endpoint)
}

function checkAllowedMethods(ctrl, method) {
  if (!ctrl.ports.methods) return true
  return ctrl.ports.methods.includes(method)
}

const router = {
  autoRoutes(path, method, controllers, adapter, ports = false) {
    controllers()
      .filter(ctrl => !ctrl.internal)
      .forEach(ctrl => {
        if (ports) {
          if (ctrl.ports) {
            for (const portName in ctrl.ports) {
              const port = ctrl.ports[portName]
              const specPortMethods =
                port?.methods?.join('|').toLowerCase() || ''

              if (port.path) {
                routeOverrides.set(port.path, portName)
              }

              if (
                checkAllowedMethods(ctrl, method) &&
                (!port.methods ||
                  specPortMethods.includes(method.toLowerCase()))
              ) {
                routes.set(port.path || path(ctrl.endpoint), {
                  [method]: adapter(ctrl.fn),
                })
              }
            }
          }
        } else {
          routes.set(buildPath(ctrl, path), {
            [method]: adapter(ctrl.fn),
          })
        }
      })
  },

  userRoutes(controllers) {
    try {
      controllers().forEach(ctlr => routes.set(ctlr.path, ctlr))
    } catch (error) {
      broker.notify(badUserRoute.name, badUserRoute(error))
      console.warn(badUserRoute(error))
    }
  },

  adminRoute(controller, adapter, method, path) {
    const adminPath = `${apiRoot}/${path}`
    routes.set(adminPath, { [method]: adapter(controller()) })
  },
}

function makeRoutes() {
<<<<<<< HEAD
  router.adminRoute(getConfig, http)
  router.userRoutes(getRoutes)
=======
>>>>>>> bc1b54b3
  router.autoRoutes(endpoint, 'get', liveUpdate, http)
  router.autoRoutes(endpoint, 'get', getModels, http)
  router.autoRoutes(endpoint, 'post', postModels, http)
  router.autoRoutes(endpointId, 'get', getModelsById, http)
  router.autoRoutes(endpointId, 'patch', patchModels, http)
  router.autoRoutes(endpointId, 'delete', deleteModels, http)
  router.autoRoutes(endpointCmd, 'patch', patchModels, http)
  router.autoRoutes(endpointPort, 'post', anyInvokePorts, http, true)
  router.autoRoutes(endpointPort, 'patch', anyInvokePorts, http, true)
  router.autoRoutes(endpointPort, 'delete', anyInvokePorts, http, true)
  router.autoRoutes(endpointPort, 'get', anyInvokePorts, http, true)
  router.autoRoutes(endpointPortId, 'post', anyInvokePorts, http, true)
  router.autoRoutes(endpointPortId, 'patch', anyInvokePorts, http, true)
  router.autoRoutes(endpointPortId, 'delete', anyInvokePorts, http, true)
  router.autoRoutes(endpointPortId, 'get', anyInvokePorts, http, true)
  router.adminRoute(getConfig, http, 'get', 'config')
  router.adminRoute(postEntry, http, 'post', 'deploy')
  router.userRoutes(getRoutes)
  console.log(routes)
}

/**
 * Invoke the controller for a given
 * {@link path} and {@link method}.
 *
 * @param {string} path
 * @param {'get'|'patch'|'post'|'delete'} method
 * @param {Request} req
 * @param {Response} res
 * @returns
 */
async function handle(path, method, req, res) {
  const routeInfo = routes.get(path)

  if (!routeInfo) {
    console.warn('no controller for', path)
    res.sendStatus(404)
    return
  }

  const controller = routeInfo[method.toLowerCase()]

  if (typeof controller !== 'function') {
    console.warn('no controller for', path, method)
    res.sendStatus(404)
    return
  }

  const requestInfo = Object.assign(req, { params: routeInfo.params })

  try {
    // track this request
    requestContext.enterWith(
      new Map([
        ['id', req.headers['idempotency-key'] || nanoid()],
        ['checkIdempotency', req.headers['idempotency-key'] ? true : false],
        ['begin', Date.now()],
        ['user', req.user],
        ['res', res],
        ['path', path],
        ['headers', req.headers],
      ])
    )
    console.debug(`enter context ${requestContext.getStore().get('id')}`)

    // run controller and fulfill request
    const result = await controller(requestInfo, res)

    // get current request
    const store = requestContext.getStore()
    store.set('end', Date.now())

    const perfMsg = {
      requestId: store.get('id'),
      threadDuration: store.get('threadDuration'),
      totalDuration: store.get('end') - store.get('begin'),
    }
    console.log(perfMsg)
    broker.notify('perf', perfMsg)

    return result
  } catch (error) {
    console.error({ fn: handle.name, error })
    if (!res.headersSent) res.status(500).send(error.message)
  } finally {
    const msg = `exit context ${requestContext.getStore()?.get('id')}`
    requestContext.exit(() => console.log(msg))
  }
}

/**
 * Tell components to clean up any system resources
 */
exports.dispose = async function () {
  console.log('system hot-reloading')
  broker.notify(reload, 'system reload')
}

/**
 * When called to perform a hot reload, stop all thread pools.
 * Import remote modules, then build APIs, storage adapters, etc.
 * Return controller interface  {@link handle} for use by server
 * or serverless function.
 *
 * @param {import('../webpack/remote-entries-type')} remotes
 * @returns {function(string,string,Request,Response)} {@link handle}
 */
exports.init = async function (remotes) {
  // stream federated components
  await importRemotes(remotes)
  const cache = initCache()
  // create endpoints
  makeRoutes()
  // dont await completion
  cache.load()
  // controllers
  return handle
}

EventEmitter.captureRejections = true

process.on('uncaughtException', error => {
  // if request avail, end it properly
  const store = requestContext.getStore()
  if (store) {
    const res = store.get('res')
    if (res && !res.headersSent) res.status(500).send(error)
  }
  console.error('uncaughtException', error)
  broker.notify('uncaughtException', error)
})<|MERGE_RESOLUTION|>--- conflicted
+++ resolved
@@ -135,11 +135,6 @@
 }
 
 function makeRoutes() {
-<<<<<<< HEAD
-  router.adminRoute(getConfig, http)
-  router.userRoutes(getRoutes)
-=======
->>>>>>> bc1b54b3
   router.autoRoutes(endpoint, 'get', liveUpdate, http)
   router.autoRoutes(endpoint, 'get', getModels, http)
   router.autoRoutes(endpoint, 'post', postModels, http)
