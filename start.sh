cd ../aegis-app
nohup node repo.js &
nohup node repo.js 8001 cache &
<<<<<<< HEAD

#export FORKRUN_CMD=/Users/tysonmidboe/.nvm/versions/node/v18.12.0/bin/node
#export FORKRUN_ARG=/Users/tysonmidboe/aegis-app/repo.jsjjj

# nvm install --lts
# nvm use --lts

# export FORKRUN_CMD=$NVM_BIN/node
# export FORKRUN_ARG=../aegis/repo.js

# gcc forkrun.c -o forkrun
# ./forkrun

# export FORKRUN_ARG=../aegis-app/repo.js

# ./forkrun
=======
>>>>>>> 29ccd6b6

cp ../aegis/wasm/build/release.wasm ../aegis-app/dist/main.wasm
yarn link
cd ../aegis-host
yarn link @module-federation/aegis
yarn start<|MERGE_RESOLUTION|>--- conflicted
+++ resolved
@@ -1,25 +1,6 @@
 cd ../aegis-app
 nohup node repo.js &
 nohup node repo.js 8001 cache &
-<<<<<<< HEAD
-
-#export FORKRUN_CMD=/Users/tysonmidboe/.nvm/versions/node/v18.12.0/bin/node
-#export FORKRUN_ARG=/Users/tysonmidboe/aegis-app/repo.jsjjj
-
-# nvm install --lts
-# nvm use --lts
-
-# export FORKRUN_CMD=$NVM_BIN/node
-# export FORKRUN_ARG=../aegis/repo.js
-
-# gcc forkrun.c -o forkrun
-# ./forkrun
-
-# export FORKRUN_ARG=../aegis-app/repo.js
-
-# ./forkrun
-=======
->>>>>>> 29ccd6b6
 
 cp ../aegis/wasm/build/release.wasm ../aegis-app/dist/main.wasm
 yarn link
